--- conflicted
+++ resolved
@@ -46,23 +46,13 @@
 // Session instance related to the client will be passed to Handler method as the first
 // parameter.
 type Session struct {
-<<<<<<< HEAD
 	sync.RWMutex                        // protect data
 	id           int64                  // session global unique id
 	uid          int64                  // binding user id
 	LastRID      uint                   // last request id
 	lastTime     int64                  // last heartbeat time
-	Entity       NetworkEntity          // low-level network entity
+	entity       NetworkEntity          // low-level network entity
 	data         map[string]interface{} // session data store
-=======
-	sync.RWMutex                    // protect data
-	id       int64                  // session global unique id
-	uid      int64                  // binding user id
-	LastRID  uint                   // last request id
-	lastTime int64                  // last heartbeat time
-	entity   NetworkEntity          // low-level network entity
-	data     map[string]interface{} // session data store
->>>>>>> 06a3cba6
 }
 
 // New returns a new session instance
@@ -113,7 +103,7 @@
 }
 
 // RemoteAddr returns the remote network address.
-func (s *Session) RemoteAddr()net.Addr {
+func (s *Session) RemoteAddr() net.Addr {
 	return s.entity.RemoteAddr()
 }
 
